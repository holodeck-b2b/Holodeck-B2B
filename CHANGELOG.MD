--- conflicted
+++ resolved
@@ -2,7 +2,6 @@
 All notable changes to this project will be documented in this file.
 This project adheres to [Semantic Versioning](http://semver.org/).
 
-<<<<<<< HEAD
 ## 2.1.0 [Unreleased]
 ### Added
 * Support for the AS4 Multi-hop feature as specified in [section 4 of the AS4 OASIS Standard](http://docs.oasis-open.org/ebxml-msg/ebms/v3.0/profiles/AS4-profile/v1.0/os/AS4-profile-v1.0-os.html#__RefHeading__21622_149522555).
@@ -38,7 +37,7 @@
 ### Fixed 
 
 ### Security
-=======
+
 ## 2.0.2
 ### Added
 * Include derived _refToMessageId_ in Error signal when notifying business application about the error [#12](https://github.com/holodeck-b2b/Holodeck-B2B/issues/12)
@@ -46,7 +45,6 @@
 ### Fixed 
 * PartyId can not be set on submission when security is used [#13](https://github.com/holodeck-b2b/Holodeck-B2B/issues/13)
 * Long error descriptions can not be stored in the database [#14](https://github.com/holodeck-b2b/Holodeck-B2B/issues/14)
->>>>>>> fa00becc
 
 ## 2.0.1
 ### Added
