# Change Log
All notable changes to this project will be documented in this file.
This project adheres to [Semantic Versioning](http://semver.org/).

<<<<<<< HEAD
## 6.1.1
##### 2024-06-28
### Changed
* The duplicate log is now named _org.holodeckb2b.msgproc.duplicates_ (removing _.core_ at the end)
* Improved logging of Receipt and Error processing
* Updated example certificates

### Fixed
* Issue that caused orphaned payload records.
* NPE when `EncryptedKey` WSS header contains whitespace

=======
## 7.0.0
##### 
### Added
* Support the use _Elliptic Curve Diffie-Hellman Key Agreement_ as method to exchange the symmetric encryption key. 
  Currently support is limited to ECDH-ES and ConcatKDF algorithms [#147](https://github.com/holodeck-b2b/Holodeck-B2B/issues/147).
* The default _Certificate Manager_ now has the option to retrieve the key store passwords from the runtime context, 
  e.g. a Java system property or an environment variable.
* Debug logging in ebMS3/AS4 P-Mode finder (Thanks @martan81)
* Support for configuration of event handlers on the P-Mode level.
* New architecture for storing the meta-data and content payload which allows to use custom implementations for storage
  of both the message unit meta-data as well as the payload content. The new _Metadata Storage_ and _Payload Storage 
  Providers_ are specified in the packages `org.holodeckb2b.interfaces.storage.providers`
* The entity classes used by the Core for storing the message meta-data have been extended with a _CoreId_ so each 
  message unit has a unique internal identifier making unambiguous relations between message units possible as there may
  exist different incoming message units with the same MessageId.
* New `org.holodeckb2b.interfaces.persistency.AlreadyChangedException` to indicate that a requested update of the 
  message meta-data could not be executed because the database already contains newer data
* New `org.holodeckb2b.interfaces.submit.DuplicateMessageIdException` to indicate that a duplicate MessageId is used
  in a submitted message unit. 
* New generic `org.holodeckb2b.interfaces.events.IMessageProcessingFailure` event as super interface of all events that 
  indicate that there was a problem in the processing of a message
* New `org.holodeckb2b.interfaces.events.IMessagePurgeFailure` event to indicate that the purge of a message unit failed
* The `org.holodeckb2b.common.events.impl.ISecurityCreationFailure` event is now raised when a generic error occurred during
  creation of the security header
* Option in the default GUI to copy the _MessageId_, _RefToMessageId_ or _PMode.id_ of a message unit on the overview
  screen to the system clipboard.

### Changed
* Interfaces in `org.holodeckb2b.interfaces.pmode` and implementation `org.holodeckbb2b.common.pmode` to support
  configuration of _Key Agreement_ for exchange of the symmetric encryption key.
* `org.holodeckb2b.interfaces.security.IEncryptionProcessingResult` and 
  `org.holodeckb2b.common.security.results.EncryptionProcessingResult` to support inclusion of _Key Agreement_ meta-data
* Replaced method `getFailures()` in `IMessagePurgeFailure` with `getFailureReason()` and included exceptions related to 
  problems in removing payloads of a User Message as _surpressed_ exceptions of the exception retrieved with the new
  method.
* Added method `getFailureReason()` to `IHeaderValidationFailure` and `ICustomValidationFailure` to provide information about
  the error that occurred during the validation of the (header of) message unit
* Added method `getFailureReason()` to `IReceivedMessageProcessingFailure` and `ISendMessageProcessingFailure` to provide 
  information about the error that occurred during the processing of the message unit
* The _Persistency Provider_ has been refactored to the _Metadata Storage Provider_ and the methods of the old 
  `IUpdateManager` interface for updating specific meta-data attributes have been replaced by more generic create, 
  update and delete methods that operate on the entity classes. New update methods have been added to the entity classes
  which indicate which meta-data the Holodeck B2B Core can change during the message processing.
* The duplicate log is now named _org.holodeckb2b.msgproc.duplicates_ (removing _.core_ at the end)
* Improved logging of Receipt and Error processing
* Bouncy Castle is now used as JCE and JSSE provider. As a result only PKCS12 key stores are supported for TLS client 
  certificates.
* Minimal Java version required to run Holodeck B2B is now 11
* Updated version of Axis2 and Axiom dependencies to 1.8.2 resp. 1.4.0 [#135](https://github.com/holodeck-b2b/Holodeck-B2B/issues/135)
* Updated version of WSSJ4 and Santuario to 3.0.3 resp. 3.0.5-SNAPSHOT [#135](https://github.com/holodeck-b2b/Holodeck-B2B/issues/135)
* Changed JAXB implementation to Glassfish
* Updated example certificates 

### Fixed
* Handle explicit reference from PartInfo-href to the SOAP body [#148](https://github.com/holodeck-b2b/Holodeck-B2B/issues/148) (Thanks @gtalman)
* Purging of message units stopped in case of exception other than `PersistenceException`
* Handlers GenericProviderDispatcher and MustUnderstandValidationDispatcher not available [#137](https://github.com/holodeck-b2b/Holodeck-B2B/issues/137)
* NPE when `EncryptedKey` WSS header contains whitespace

### Removed
* Support for running Holodeck B2B on Java 1.8
* `org.holodeckb2b.interfaces.messagemodel.IMessageUnit.getCurrentProcessingState()`. The current state is the last item
  from the list retrieved using `org.holodeckb2b.interfaces.messagemodel.IMessageUnit.getProcessingStates()`

>>>>>>> 8c611347
## 6.1.0
##### 2023-06-29
### Added
* Submission log that contains the meta-data of successfully submitted messages. 

### Changed
* Updated dependency of _generic-utils_ library to fix error in security processing due to certificates not found 
* Updated dependency of _file-backend_ library to fix errors in file based delivery

### Fixed
* Duplicate message will generate a receipt even if the delivery failed [#142](https://github.com/holodeck-b2b/Holodeck-B2B/issues/142)
* No Receipt sent when parallel delivery is used
* Missing Leg labels in default P-Mode implementation 
* Message submission rejected if P-Mode does not contain Service meta-data
* NPE when User Message is submitted using a receive only P-Mode [#131](https://github.com/holodeck-b2b/Holodeck-B2B/issues/131)
* NPE on initialisation of a delivery method when `IDeliverySpecification.getSettings()` returns `null`
* Missing exception trace on event processing error in the default event processor
* Processing of the `/PMode//EventHandler/ContinueProcessing` element
* Documentation of the default value for `/PMode//EventHandler/ContinueProcessing`

## 6.0.1
##### 2023-03-08
### Changed
* Also acknowledge message delivery when a Receipt is received for a currently suspended User Message that was 
  previously waiting for an acknowledgement or experienced a transport failure.

### Fixed
* Calculation of last retry interval. In some scenarios this was incorrectly set to 0.
* Race condition between retransmission worker and regular message processing that could trigger both a Receipt and
  Missing Receipt notification to the back-end [#128](https://github.com/holodeck-b2b/Holodeck-B2B/issues/128) 

## 6.0.0
##### Unreleased
### Added
* Possibility to only specify the **Service.type** in the P-Mode and complete the Service meta-data on submission of a
  User Message.
* Support for the _continueProcessing_ setting in the message processing event handler in the default P-Mode implementation.
  It uses _true_ as default value, so by default all applicable event handlers are executed.
* New API for the delivery of message units to the back-end, including support for asynchronous and re-delivery. Added 
 interfaces: 
	- `org.holodeckb2b.interfaces.delivery.IDeliveryManager`
	- `org.holodeckb2b.interfaces.delivery.IDeliveryMethod`
	- `org.holodeckb2b.interfaces.delivery.IDeliveryCallback`
	- `org.holodeckb2b.interfaces.core.HolodeckB2BCoreInterface.getDeliveryManager()`
* A _Delivery Method_ that only logs meta-data of the received message unit but does not further process it. The factory
  class name to configure in P-Modes is `org.holodeckb2b.common.util.LogOnlyDeliveryMethod`. 
* `shutdown()` method to the _Persistency Provider_, _Event Processor_, _Certificate Manager_ and _P-Mode Set_
  to release any held resources.
* `getPrimarySentMessageUnit()` and `getPrimaryReceivedMessageUnit()` to `org.holodeckb2b.interfaces.core.IMessageProcessingContext`
* `IErrorMessageEntity.getLeg()` and `IUpdateManager.setPModeAndLeg(IErrorMessageEntity, String, Label)` to persist also 
  the Leg on which an Error Message is exchanged. 
* Static method `IURLRequestParameters.get(MessageContext)` to retrieve the URL parameters from the request message context
* New abstract base class `org.holodeckb2b.common.handlers.AbstractConfigureHTTPTransport` for configuration of the HTTP
  parameters 
* New methods in `org.holodeckb2b.interfaces.security.trust.ICertificateManager` to allow better decoupling between the
  _ebMS Security Provider_ and _Certificate Manager_
* Support for custom parameters in the Holodeck B2B configuration file `holodeckb2b.xml`. These can be retrieved by
  using the following call `HolodeckB2BCoreInterface.getConfiguration().getParameter(String name)` 

### Changed
* Changed `org.holodeckb2b.interfaces.delivery.IDeliverySpecification` to align with the new message delivery API. 
* Initialisation of the _Persistency Provider_, _Event Processor_, _P-Mode storage_ and _Certificate Manager_ now uses 
  the full Holodeck B2B configuration instead of only the home directory. As a result the following interfaces changed 
  by replacing the path based `init` method as introducing a configuration based one:
	- `org.holodeckb2b.interfaces.persistency.IPersistencyProvider`
	- `org.holodeckb2b.interfaces.eventprocessing.IMessageProcessingEventProcessor`	
	- `org.holodeckb2b.interfaces.pmode.IPModeSet`	
	- `org.holodeckb2b.interfaces.security.trust.ICertificateManager`
* Refactored default P-Mode implementation to support the new message delivery API, including support for configuration
  of asynchronous delivery.
* `ICertificateManager.getCertificate()` renamed to `ICertificateManager.getPartnerCertificate()` to clarify which kind 
  of certificate is retrieved
* Improved logging of `org.holodeckb2b.core.DeliveryManager`
* Perform custom validation of User Message only if its processing state is _PROCESSING_
* The P-Mode for an AS4 Error message without a RefToMessageId is now set to the P-Mode of the primary sent message unit
* The P-Mode on a _MissingReceipt_ Error Message is now set to the P-Mode of the ref'd User Message
* In `org.holodeckb2b.core.axis2.HTTPWorker` also uses the `HTTPConstants.RESPONSE_CODE` message context property to 
  determine HTTP response code.
* Refactored `org.holodeckb2b.ebms3.handlers.outflow.ConfigureHTTPTransportHandler` to use new base class
* `org.holodeckb2b.common.testhelpers.URLRequestParamHelper` for setting URL parameters when testing services

### Fixed
* Encryption of Signal Messages. These were encrypted when encryption was specified for both parties in a Two-Way P-Mode
* NPE when the certificate used to sign a received message is not found
* NPE when copying BusinessInfo P-Mode meta-data that does not contain Service meta-data
* Continuation of ebMS3 message processing when there was an issue in creating the WS-Security header

### Removed
* Due to refactoring of the message delivery API the following interfaces:
	- `org.holodeckb2b.interfaces.delivery.IMessageDelivererFactory`
	- `org.holodeckb2b.interfaces.delivery.IMessageDeliverer`
	- `org.holodeckb2b.interfaces.delivery.IDeliverySpecification.getFactory()`
	- `org.holodeckb2b.interfaces.core.HolodeckB2BCoreInterface.getMessageDeliverer(IDeliverySpecification)`
	- `org.holodeckb2b.interfaces.core.IMessageProcessingContext.addRefdMsgUnitByError(IErrorMessage, Collection<IMessageUnitEntity>)`
	- `org.holodeckb2b.interfaces.core.IMessageProcessingContext.getRefdMsgUnitByError(IErrorMessage)`
* Dependency of the UI module on Geronimo Java mail implementation
* Deprecated configuration setting _allowSignalBundling_

## 5.3.2
##### 2021-12-20
### Fixed
* Vulnerability in log4j2, see [CVE-2021-45105](https://cve.mitre.org/cgi-bin/cvename.cgi?name=CVE-2021-45105)

## 5.3.1
##### 2021-12-13
### Changed
* Removed ".." from directory names on Windows

### Fixed
* Vulnerability in log4j2 [#123](https://github.com/holodeck-b2b/Holodeck-B2B/issues/123)


## 5.3.0
##### 2021-10-25
### Added
* New processing state _SUSPENDED_ to indicate that an error occurred that prevented the sending of a User Message to 
  the trading partner and the possibility to resume their processing by calling the 
  `HolodeckB2BCoreInterface#resumeProcessing()` method.
* Option to have multiple event handlers for one event. See `IMessageProcessingEventConfiguration`
* `ISendMessageProcessingFailure` is now also raised when a message unit cannot be (re)sent, i.e. before the actual
  send process is started.
  
### Changed
* Improved shutdown process in `org.holodeckb2b.core.HolodeckB2BServer`. Includes support for [Apache commons daemon|
https://commons.apache.org/proper/commons-daemon/index.html] (using _jvm_ mode).
* Message properties are included in P-Mode matching, i.e. all properties defined in a P-Mode must be specified in the
  received message for a P-Mode to match. But any properties in the message not defined in the P-Mode are ignored.

### Fixed
* Delivery events (`IMessageDelivered` and `IMessageDeliveryFailure`) not raised for delivered Signal Messages.
* Getting send and receive legs for 2-Way P-Mode does not work for non ebMS3 MEP bindings.

## 5.2.0
##### 2021-09-02
### Added
* `org.holodeckb2b.core.axis2.HTTPWorker` puts the request parameters included in the HTTP URL in _MessageContext_
  property "hb2b:" + `org.apache.axis2.Constants.REQUEST_PARAMETER_MAP`. The property value is a `Map<String, String>` 
  of parameter names to values.

### Changed
* Removed Core Axis2 module as default. 
* Maven ArtifactId of the default ebMS3 Security Provider module to make it consistent with other module names.
* Log message when no event handlers are configured in P-Mode.

### Fixed
* Duplicate messages not eliminated [#117](https://github.com/holodeck-b2b/Holodeck-B2B/issues/117) 
* Setting of threads available for a _worker pool_  
* NPE when writing P-Mode XML document with retry configuration

## 5.1.0
##### 2021-05-26
### Added
* Management of worker pools by the Core, including the possibility for "on the fly" reconfiguration. For this purpose a
 new `IWorkerPool` interface has been introduced and methods in the `HolodeckB2BCoreInterface` and 
 `IWorkerPullConfiguration` have been added.

### Changed
* Pull reconfiguration is now managed by the worker pool and configured in the pull configuration file by setting the
  _refresh_ parameter
* Loading of the _Event Processor_, _Certificate Manager_, _Persistency Provider_ and ebMS3 _Security Provider_ has been
  changed to load the first available provider instead of trying to load just the first one registered
* Improved logging of unexpected errors during message processing 
* Refactored code to use the generic utility classes from https://github.com/holodeck-b2b/generic-utils
* Moved `AbstractWorkerTask` class from `org.holodeckb2b.common.workerpool` to `org.holodeckb2b.common.workers`
* Renamed `org.holodeckb2b.common.workerpool`to `org.holodeckb2b.core.workerpool`

### Deprecated
* `org.holodeckb2b.interfaces.workerpool.IWorkerPoolConfiguration.getName()` as worker pool names are now set in code

### Fixed
* Finding the correct P-Mode for User Messages received on response leg of a Two-Way P-Mode
* Completion of submission  for Two-Way P-Modes 
* Processing of a received message with more than 30 attachments fails [#113](https://github.com/holodeck-b2b/Holodeck-B2B/issues/113) 
* Setting of HTTP response code in response message context

### Removed
* The _pullConfigWatcher_ as the pull configuration is now automatically refreshed by the worker pool itself 
* Generic utility classes `org.holodeckb2b.common.util.Utils`, `org.holodeckb2b.common.util.MessageIdUtils` and
 `org.holodeckb2b.security.util.KeystoreUtils` as they are moved to a new, separate project.


## 5.0.3
##### 2020-11-18
### Fixed
* Multihop routing information missing in async Signal Messages [#112](https://github.com/holodeck-b2b/Holodeck-B2B/issues/112) 

## 5.0.2
##### 2020-09-16

### Changed
* Included version 1.0.1 of the file back-end which fixes in the _single\_xml_ delivery format and uses a temporary
  extension when writing the meta-data file to disk to prevent premature reading by the back-end application. See
  also the [issues on the file back-end project](https://github.com/holodeck-b2b/file-backend/issues?q=is%3Aissue).

## 5.0.1
##### 2020-09-03

### Changed
* Renewed example certificates
* Updated example P-Modes to use new file delivery method name

### Fixed
* Backward compatibility for "relaxed" reading P-Mode XML documents.
* P-Modes and certificates are now refreshed when switching tabs in the GUI [#108](https://github.com/holodeck-b2b/Holodeck-B2B/issues/108) 
* Non AS4 P-Modes evaluated for AS4 messages [#111](https://github.com/holodeck-b2b/Holodeck-B2B/issues/111) 


## 5.0.0
##### 2020-07-03

### Added
* A default user interface that supports basic monitoring of a running Holodeck B2B instance. The UI is available both
  using a command line and GUI application.
* Support for asynchronous Two-Way AS4 P-Modes.
* Support for additional P-Mode validators for the same type of P-Mode. _P-Mode validators_ are now loaded using the Java 
  SPI mechanism and all applicable validators are used to check a P-Mode before loading it. Two new methods were added
  in `org.holodeckb2b.interfaces.pmode.validation.IPModeValidator` to support the new mechanism.  
* Configuration parameter to indicate whether the Holodeck B2B Core should fall back to default _Event Processor_ 
  implementation in case the custom implementation cannot be loaded/initialised. 
* New interfaces related to trust validation of certificates in `org.holodeckb2b.interfaces.security.trust`. Notably
  the new specification of the Holodeck B2B _Certificate Manager_ which is now a separate component independent of the
  _Security Provider_. Also new interfaces and methods are defined to communicate the results of trust validation checks
  between components including the new `ISignatureVerifiedWithWarning` event to signal trust issues on signature
  verification.
* Signature policy check in **Core Processing** that received _User Messages_ are signed when indicated in P-Mode that 
  they should be. Violation of this rule will generate an _PolicyNonCompliance_ error.
* On submission of _User Message_  a check that the provided payload _Content-Id_ values do not contain invalid characters.
* Added new message processing events to indicate delivery or failure of a message unit to the back-end application.
* When an (unexpected) error occurs during the processing of a message unit a `ISendMessageProcessingFailure` or 
  `IReceiveMessageFailure` is raised.  
* `org.holodeckb2b.interfaces.core.IMessageProcessingContext` interface which can be used in extension APIs to provide 
  access to the HB2B _message processing context_.  
* Custom implementation of the Axis2 `TransportListener` interface which can use a _Service_ specified _Message Builder_.  
* Option to add HTTP response headers to an empty response by setting a property named `HTTPConstants.RESPONSE_HEADERS` 
  on the request MessageContext containing Map of name and value of headers to set.    
* `org.holodeckb2b.interfaces.core.HolodeckB2BCoreInterface.getVersion()` method and 
  `org.holodeckb2b.interfaces.general.IVersionInfo` interface to provide information about the version of the 
  Holodeck B2B instance.
* `org.holodeckb2b.interfaces.core.HolodeckB2BCoreInterface.getModule(String)` method to access an active Axis2 Module
  on the Holodeck B2B instance. This can be used by extensions to get access to "their" module. 
* `org.holodeckb2b.common.messagemodel.MessageUnit.copyOf(IMessageUnit)` to create a copy of the message unit data in
  an object of the common message model implementation. 
* Default implementation of the new `ICertificateManager` and `IValidationResult` trust interface to the _security_ 
  module.
* Option to configure the directory where the Holodeck B2B message database should be stored through the `HB2B_DB_DIR`
  environment variable.

### Changed
* P-Modes are now by default stored in the `repository/pmodes` directory.  
* The Axis2 configuration has been merged into the `holodeckb2b.xml` configuration file. 
* The default key transport algorithms have been upgraded to RSA-OAEP and MGF1 with SHA256.
* Reception Awareness is now a generic feature not bound to AS4. As a result the `getReceptionAwareness()` method has
  moved to `org.holodeckb2b.interfaces.pmode.ILeg` and class `IReceptionAwareness` has moved to the 
  `org.holodeckb2b.interfaces.pmode` package.
* Split the `IMessageDelivery` and `IMessageTransfer` events into two separate events for success and failure.    
* Startup sequence now checks that the server is correctly started and aborts startup if not.
* The _Security Provider_,_Persistency Provider_, _P-Mode storage_ and _Event Processor_ are now loaded using the Java 
  _Service Provider Interface_ mechanism.   
* Refactored the interfaces of the _Persistency Provider_. The ` IDAOFactory` interface has been removed and its methods
  are now defined directly in the `PersistencyProvider` interface.
* The security provider interface now use the new `org.holodeckb2b.interfaces.core.IMessageProcessingContext` interface
  to provide access to the processing context.
* Restructured the project's modules to create a better separation of _Core_ and _protocol specific_ code. This includes 
  renaming of Axis2 phases to reflect the difference between _Core_ and _protocol specific_ processing.
* Split the _security_ module into two sub modules; one to implement the new default _Certificate Manager_ and one to 
  implement the _Security Provider_. Both implementations are refactored version of the old _Security Provider_ classes.
* Refactored the default P-Mode implementation so it also supports setting of parameters and serialization to XML.
* Refactored send process to make it more flexible and use *PMode.MEPBinding* to select the Axis2 _Service_ to use for
  sending. This removes the need for coded _Services_ and specialised senders or sender workers when implementing an
  additional messaging protocol.
* Refactored the `OutOptInAxisOperation` so it will also use the _Service_ specified _Message Builder_ for building the
  response message.  
* Renamed abstract worker implementations to include _Abstract_ prefix.
* Moved classes in `org.holodeckb2b.common.messagemodel.util` to generic utility package `org.holodeckb2b.common.util`.  
* Moved _PModeWatcher_ worker to the `org.holodeckb2b.common.pmode` package as it's directly related to the XML P-Mode
  implementation contained in this package.
* Constructor of `org.holodeckb2b.interfaces.submit.MessageSubmitException` now accepts `Throwable` instead of 
  `Exception`. 
* The classes of the common message model implementation are now `Serializable`.  
* Switched to Log4J2 logging in handlers.

### Fixed
* Generated Content-Id results in signature failure [#99](https://github.com/holodeck-b2b/Holodeck-B2B/issues/99).
* NPE when white space is contained between the `ds:Signature` and `ds:SignedInfo` elements of a received message 
 [#100](https://github.com/holodeck-b2b/Holodeck-B2B/issues/100)
* Error descriptions longer than 255 characters are not saved.
* NPE occurs on event handlers with no parameters [#102](https://github.com/holodeck-b2b/Holodeck-B2B/issues/102)
* Invalid SOAPFault included with ebMS Error using SOAP 1.2 [#103](https://github.com/holodeck-b2b/Holodeck-B2B/issues/103)
* Inconsistency in reception awareness [#104](https://github.com/holodeck-b2b/Holodeck-B2B/issues/104)
* NPE for submitted UserMessage without CollaborationInfo [#105](https://github.com/holodeck-b2b/Holodeck-B2B/issues/105)

### Removed
* Message processing events which names ended on _Event_.
* Setter methods in `org.holodeckb2b.interfaces.general.IAgreement`.
* The configuration parameter (`IConfiguation.useStrictErrorRefCheck()`) to apply a strict validation on the
  references in the Error signal.
* The following configuration parameters (as defined in `IConfiguration`) have been removed:
    * Related to the keystores used in WS-Security processing and certificate management.
    * P-Mode validator class (now loaded through SPI mechanism)
    * Security Provider class (now loaded through SPI mechanism)
    * Persistency Provider class (now loaded through SPI mechanism)
    * P-Mode set storage class (now loaded through SPI mechanism)
* The _msh_ URL path for receiving messages.
* Split the file based back-end integration into a separate project (see [File-backend](https://github.com/holodeck-b2b/file-backend)).
  However this back-end is still included in the default distribution. 
* `org.holodeckb2b.interfaces.config.IConfiguration.getAxisConfigurationContext()` method, as extensions should not need 
  access to internal Axis configuration.
* `org.holodeckb2b.interfaces.entities.IMessageUnitEntity.getLeg()`, as the leg can be calculated based on the P-Mode.
* Deprecated methods from `IReceptionAwarness`

## 4.1.2
##### 2019-04-10
### Fixed
* Incorrectly generated IDs within WS-Security header [#98](https://github.com/holodeck-b2b/Holodeck-B2B/issues/98)

## 4.1.1
##### 2019-04-04
### Fixed
* Misleading result of PullRequest submission [#91](https://github.com/holodeck-b2b/Holodeck-B2B/issues/91)
* NPE on first initialization of pull workers [#92](https://github.com/holodeck-b2b/Holodeck-B2B/issues/92)
* Disk resource leakage when submission fails [#94](https://github.com/holodeck-b2b/Holodeck-B2B/issues/94)
* Trusted certificate with name constraints extension results in failed processing [#97](https://github.com/holodeck-b2b/Holodeck-B2B/issues/97)

### Changed
* The default security provider now uses version 2.2.2 and 2.1.2 of WSS4J and Apache Santuario (xml-sec)

### Removed
* `org.holodeckb2b.interfaces.submit.IMessageSubmitterFactory` interface

## 4.1.0
##### 2019-03-06
### Added
* Support for sending _selective pull requests_ using simple selection items as described in section 5.1 of the
  ebMS 3 Part 2 (Advanced Features) specification.   
  NOTE: In version 4.1.0 the support is limited to sending of selective pull requests with "simple selection items"
  as described in the specification. Selection criteria are not used when processing received pull requests. 
* Added two generic events to indicate that a problem occurred during the processing of a received message  
  (`IReceivedMessageProcessingFailure`) or a message to be sent (`ISendMessageProcessingFailure`). These events are
  intended for use as _"filters"_ when configuring the event handling. Specific events are available for specific
  errors. Using the generic events the error reporting defined by the P-Mode parameters  
  **PMode.ErrorHandling.Report.ProcessErrorNotifyProducer** and **PMode.ErrorHandling.Report.ProcessErrorNotifyConsumer**
  can be implemented.
* Added a new event (`org.holodeckb2b.interfaces.events.IMessageSubmission`) to indicate that a _User Message_ or _Pull
  Request_ message unit was submitted to the Holodeck B2B Core 
* Added a new event (`org.holodeckb2b.interfaces.events.IHeaderValidationFailure`) to indicate that the validation 
  of the message header failed 
* New interfaces for all _message processing events_ without the _Event_ suffix. The old interfaces are still available
  for backward compatibility, but should not be used anymore (see also below).
* Option to register "_global event handlers_" in the Holodeck B2B Core. These handlers will be used to process events 
  if the P-Mode does not specify one.
* A Holodeck B2B specific _message processing context_ that holds all information about the message that is processed
  in the current processing pipeline. Refactored all handler classes to use new context.  

### Changed
* When a pulled User Message cannot be matched to a P-Mode it is assigned to the P-Mode of the Pull Request.
* When no MPC is specified in either P-Mode or submission the _default MPC_ is used for the Pull Request. If an MPC is
  specified in both the one in the submission **must** be a sub-channel of the one in the P-Mode.
* The `mpc` attribute is not included in a Pull Request when the _default MPC_ is pulled.
* Generalised the header validation handler so it can be more easily reused for other protocols.
* Removed check on empty _ConversationId_ when submitting a User Message to the Core.
* All event implementation classes to use the new event interface names.
* Split handling of errors generated during processing of a received message in two handlers, one bundling the 
  individual errors into Error Signals and one for determining how to report the Error Signals. Allows for re-use of
  "bundling" handler in different messaging protocols.
* Moved common classes from core to the common module.
* Core submission function now first checks whether the specified payloads can be copied/moved to internal storage 
  before saving the message meta-data. This allows back-end applications to re-submit messages in case there is an error
  in moving the payloads.

### Deprecated
* The interfaces for the  _message processing events_ with the _Event_ suffix. They are replaced with interfaces without
  suffix to shorten the event names and prevent duplication of "event" in the qualified class name.

### Fixed
* Description of processing states could not be saved due to missing API. (In Holodeck B2B 4.0.0.)  
* Name of the log used for reporting errors generated during processing of incoming messages included _null_ instead
  of the message protocol name.
* When no retry configuration is available for a message but a Receipt is expected a MissingReceipt ebMS Error is 
  generated and reported [as configured in the P-Mode] to the business application instead of only logging an error 
  message.
* Integration tests were not executed when running them from the IDE with the `JAVA_HOME` system environment 
  variable not set. Now the JVM used by the IDE is used.
* Strict validation of the AgreementRef being a URI in case no type has been specified.
* Exceptions in processing User Messages without payloads.
* Check that P-Mode specified for a submitted Pull Request supports pulling and that there is no conflict in the
  MPCs specified in both P-Mode and submission.
* _UnsupportedException_s in `org.holodeckb2b.security.results.SignedPartMetadata.TransformMetadata` when getting 
  algorithm and parameters. 
* Issue in finding P-Mode for User Messages when message received could be matched to a P-Mode configured for sending
  messages based on pull.   
* NPE in file delivery of _Receipt_ without content (will only occur when used for non-AS4 Receipts)
* NPE when ebMS3 message is received that contains a WS-Security Signature which does not sign the ebMS message header
  (i.e. there is no `ds:Reference` element for the `eb3:Messaging` element)       

## 4.0.0
##### 2018-11-04
### Added
* More flexible retry configuration of the AS4 Reception Feature where it is now possible to specify each interval
  separately. See refactored `org.holodeckb2b.interfaces.as4.pmode.IReceptionAwareness`.
* Option to apply _strict_ validation of ebMS header meta-data. By default Holodeck B2B only validates
  that it is able to process the message. When applying _strict_ validation mode it will check that the header
  meta-data conforms to all requirements as stated in the ebMS Specifications.
  The use of the _strict_ validation mode can be configured both globally on Holodeck B2B instance level
  (`IConfiguation.useStrictHeaderValidation()`) or on a per P-Mode basis (`IPMode.useStrictHeaderValidation()`)
* It is now possible to perform custom validations of _User Message_ message units before delivery to
  the _Consumer_. Depending on the configuration validation problems may result in rejection of the message
  unit and return an ebMS _Error Signal_ to the sender of the message. The configuration of the custom validation
  is done in the _User Message flow_ of the P-Mode, see
  `org.holodeckb2b.interfaces.pmode.IUserMessageFlow.getCustomValidationConfiguration()`
* Check on the correct combination of _Service_ and _Action_ meta-data values when when triggering a _"ping test"_ as
  defined in the ebMS V3 Core Specification.
* Interfaces for separation of Core functionality and processing of the WS-Security headers in a message by
  introducing the _Holodeck B2B Security Provider_ concept.
* A default _security provider_ implementation. Similar to the older versions based on the WSS4J libraries
  but now using seperate keystores for encryption and signature verification certificates.
* Message processing events for delivery attempts of message units and security processing, e.g. signature creation and
  validation, en-/decryption, etc.
* Option to indicate that a problem in delivery of the message is permanent and an ebMS Error can be returned to the
  sender of the message.
* Added 'IMessageProcessingState.getDescription()' method so an additional description on the processing state of a
  message unit can be stored. NOTE: This description is introduced for future use, the Holodeck B2B Core does not
  yet use it!
* Added optional parameter to `IQueryManager.getMessageUnitsWithId()` to indicate that only message units flowing in
  a specific direction should be returned
* Added default initialization method to `IPModeSet` to pass the Holodeck B2B _home directory_ as parameter
  on creation of the P-Mode storage implementation.

### Changed
* The default URL path where Holodeck B2B receives AS4 messages and which needs to be used by the _Sending MSH_ has been
  changed to _/holodeckb2b/as4_. For backward compatibility the old path _msh_ can still be used, its use however isn't
  recommended!
* When multiple P-Modes match to a received message this is now considered as "no match found" and no result is
  returned instead of the first matching P-Mode.
* Refactored the validation of the ebMS header meta-data validation classes and handler to align with custom validation
  classes.
* Added the Holodeck B2B _home directory_ as parameter to the
  `org.holodeckb2b.interfaces.persistency.IPersistencyProvider.init()` method
* Renamed method `org.holodeckb2b.interfaces.pmode.validation.IPModeValidator.isPModeValid()` to
  `org.holodeckb2b.interfaces.pmode.validation.IPModeValidator.validatePMode()`
* Extracted `Direction` enumeration from `IMessageUnit` into stand alone
* The ebMS Error returned to the sender in case the signature of a _User Message_ does not include all
  payloads of the message has been changed from _ValueInconsistent_ to _PolicyNonCompliance_
* Moved classes in `org.holodeckb2b.interfaces.pmode.security` to `org.holodeckb2b.interfaces.pmode`
* Refactored package structure of _message processing events_ related interfaces: The definition of all events is done
  using interfaces in the `org.holodeckb2b.interfaces.events` and subpackages. Interfaces related to the processing
  of events are in `org.holodeckb2b.interfaces.eventprocessing`
* Refactored `IQueryManager.isAlreadyDelivered()` to `IQueryManager.isAlreadyProcessed()` to also take failed message
  units into account when determining if a user message is already processed and should be considered a duplicate.
* Changed the API specification of the query methods in `IQueryManager` to return **empty** collections instead of
  `null` when no matching message units have been found
* Changed argument of the `IQueryManager.isAlreadyProcessed()` to full _message unit_ instead of just the
  messageId
* Updated to Axis2 version 1.7.7 and Bouncy Castle version 1.59
* The log name for message processing now includes indication of the message protocol being processed. The message
  protocol is retrieved from the _HandledMessagingProtocol_ parameter of the engaged Holodeck B2B module.
* Renamed the Axis2 phases that include the handlers for processing the messages to more generic _protocolInPhase_
  and _protocolOutPhase_ making easier to install extensions for other messaging protocols.
* Refactored the logging to have clear separation of details logged at the different levels. Using _INFO_
  level provides enough information to see all messages which are processed. Going to _DEBUG_ add information
  of process steps and _TRACE_ provides most detailed logging.    
* In case of exception when logging an invalid SOAP message, a error message is written to SOAP log
* Use 'exec' to start the Java program, instead of forking the process to simplify management of
  the Java process.
* Updated the example certificates and key stores to extend validity of certificates

### Fixed
* Checking of references in Error Signal has been corrected so Error with the reference contained
  only in the Errors is not rejected.
* Exception when processing an invalid SOAP message [#15](https://github.com/holodeck-b2b/Holodeck-B2B/issues/15)
* Updated README regarding certificate management in `repository/certs` folder to include also
  the keystore with the certificates of trusted certificate authorities.
* Severity attributes should be "warning" or "failure" not "WARNING" or "FAILURE" [#89](https://github.com/holodeck-b2b/Holodeck-B2B/issues/89)

### Deprecated
* The configuration parameter (`IConfiguation.allowSignalBundling()`) which was used to indicate that it was allowed to
  bundle multiple Signal message units of the same type in one message. This goes beyond the ebMS V3 Core and AS4
  Specifications and this option is therefore removed.
* The configuration parameter (`IConfiguation.useStrictErrorRefCheck()`) to apply a strict validation on the
  references in the Error signal is replaced by the generic strict header validation mode.
* The configuration parameters (as defined in `IConfiguration`) related to the keystores used in WS-Security processing.
  By enabling _compatability mode_ in the new default security provider the functionality of the old version is still
  supported.
* The methods `getMaxRetries()` and `getRetryInterval()` in `org.holodeckb2b.interfaces.as4.pmode.IReceptionAwareness`
  as they are superseded by the new `getWaitIntervals()` method which allows both fixed and flexible retry
  configuration. Older implementations of this interface can still be used in this version as it provides _default_
  implementations to convert to the new interface.
* The _msh_ URL path for receiving messages. The new _/holodeckb2b/as4_ path should be used.

### Removed
* Method `IMessageSubmitter.submitMessage(IUserMessage)` and corresponding implementation.
* Method `IPModeSet.listPModeIds()` and corresponding implementation.

## 3.1.2
##### 2018-05-28
### Changed
* Test for `org.holodeckb2b.ebms3.workers.SubmitFromFile` worker has been changed due to refactoring

### Fixed
* Skipped MMD files ignored until gateway restart [#86](https://github.com/holodeck-b2b/Holodeck-B2B/issues/86)

## 3.1.1
###### 2018-01-15
### Fixed
* Notification includes original Receipt content [#82](https://github.com/holodeck-b2b/Holodeck-B2B/issues/82)
* Incorrect root element in single XML file delivery [#83](https://github.com/holodeck-b2b/Holodeck-B2B/issues/83)
* No XML schema provided for single XML delivery [#84](https://github.com/holodeck-b2b/Holodeck-B2B/issues/84)

## 3.1.0
###### 2018-01-10
### Added
* Support for the _type_ attribute of both _Message_ and _Part Properties_. See
  also [issue #2](https://issues.oasis-open.org/browse/EBXMLMSG-2) in the OASIS ebMS TC's issue tracker
* Added the default temp directory to the distribution
* Support for continuously running workers

### Changed
* Packaged the Holodeck B2B msh service as Axis2 aar file
* Included the Holodeck B2B module meta-data in the Core jar file
* Sending of Pull Requests is now done by the `SenderWorker` instead of `PullWorker`

### Fixed
* Reverted back to version 2.0.4 of Apache Santuario library to fix unknown method issue in case
  an exception occurs in the XML security processing
* StringIndexOutOfBoundsException when eb:Timestamp does not contain 'Z' indicator [#78](https://github.com/holodeck-b2b/Holodeck-B2B/issues/78)
* Issue in Receipt processing when the referenced message was not completely loaded from storage
  but previous processing states need to be evaluated
* Pull Requests directly submitted to the Core are never sent
* Non closed output streams and incorrect flushing of data in file delivery methods

## 3.0.1
###### 2017-07-07
### Changed
* Refactored database configuration in default persistency module
* Removed database related code from other modules

### Fixed
* Confusing log message in SubmitFromFile worker when MMD file can not be renamed [#69](https://github.com/holodeck-b2b/Holodeck-B2B/issues/69)
* Body payload(s) not encrypted when message also contains other payloads [#70](https://github.com/holodeck-b2b/Holodeck-B2B/issues/70)

## 3.0.0
###### 2017-06-13
### Added
* P-Mode validation feature which separates the validation of P-Modes from both their internal and external storage
* The direction and processing states of a message unit are now available through the interfaces
* Unit tests to improve test coverage
* Integration tests. These tests set up two Holodeck B2B instances and execute both a push and a pull exchange to check
  that everything works on run time
* A default implementation of the message model interface (in Common module)
* Interfaces for separation of Core functionality and storage of message unit meta-data
* Default _persistency provider_ implementation
* Extended `IMessageSubmitter.submitMessage(IUserMessage)` method with parameter to indicate whether to delete the
  original payload files on message submission  

### Changed
* Refactored the validation of received message units into separate validation classes and handler
* Refactored Core module to use new persistency interfaces
* Moved XML message meta-data implementation and ProductId classes to Common module
* It is now possible to not only configure whether _Error Signals_ should be logged but also if all signals
  should be logged or only the ones that contain an Error with severity _failure_ (see `log4j2.xml` for more info)

### Deprecated
* The single parameter version of the `IMessageSubmitter.submitMessage(IUserMessage)` method has been deprecated. The
  new version with the additional parameter to indicate whether payload files should be deleted should be used.

### Removed
* Exceptions `org.holodeckb2b.common.exceptions.DatabaseException` and `org.holodeckb2b.common.exceptions.DuplicateMessageIdError`
  which were bound to the specific persistency implementation of previous versions

### Fixed
* ebMS errors are only logged when log level is ERROR [#35](https://github.com/holodeck-b2b/Holodeck-B2B/issues/35)
* Exceptions in processing of WSS header not handled correctly [#36](https://github.com/holodeck-b2b/Holodeck-B2B/issues/36)
* NPE in CreateSOAPEnvelopeHandler when sending async Error with unknown P-Mode [#45](https://github.com/holodeck-b2b/Holodeck-B2B/issues/45)
* NPE in purge operation when payload location is not available [#46](https://github.com/holodeck-b2b/Holodeck-B2B/issues/46)
* P-Mode finding does not take into account MPC defined in PullRequesFlow [#47](https://github.com/holodeck-b2b/Holodeck-B2B/issues/47)
* NPE in P-Mode finding process when only declaring SecurityConfiguration for a TradingPartner [#48](https://github.com/holodeck-b2b/Holodeck-B2B/issues/48)
* Server starts with error message if Holodeck B2B directory name includes space [#54](https://github.com/holodeck-b2b/Holodeck-B2B/issues/54)
* Unable to start on Windows when using very long base path [#64](https://github.com/holodeck-b2b/Holodeck-B2B/issues/64)
* Resolved build issues in unit tests on Windows platform

## 2.1.0
###### 2016-10-18
### Added
* Support for the AS4 Multi-hop feature as specified in [section 4 of the AS4 OASIS Standard](http://docs.oasis-open.org/ebxml-msg/ebms/v3.0/profiles/AS4-profile/v1.0/os/AS4-profile-v1.0-os.html#__RefHeading__21622_149522555).
* Event framework to enable additional notification to external components about events that occur during message
processing. See `org.holodeckb2b.interface.events` for the new interfaces.
* Default implementation of message purging. This default implementation will remove all meta-data (including payload
  data for User Messages) after a configurable number of days has passed since the last change to the message unit's
  processing state.
* Events for creation of a Receipt (see `org.holodeckb2b.interfaces.events.types.IReceiptCreatedEvent`), creation of
 a signature for a User Message (see `org.holodeckb2b.interfaces.events.types.ISignatureCreatedEvent`) and for the
 removal of an "expired" User Message (see `org.holodeckb2b.interfaces.events.types.IMessageUnitPurgedEvent`).
* A _trust store_ to hold the certificates of trusted Certificate Authorities that are used to validate the certificates
used for signing a message. This _trust store_ should be used for certificates not directly related to a trading partner.
* Possibility to configure the _Pull Worker Pool_ from outside the Holodeck B2B Core through the new
  `HolodeckB2BCoreInterface.setPullWorkerPoolConfiguration` method.
* When a received Error signal does not reference a sent message unit a _ValueInconsistent_ error is generated. Note that
  this can be caused by either an invalid or missing reference in the Error signal.

### Changed
* The addition of the event framework resulted in changes to the Holodeck B2B Core and P-Modes interfaces to get access
    to the _event processor_ and enable configuration of _event handlers_.
* The XML P-Mode implementation was changed to add the event handler configuration, see the new version of the schema in
    **pmode.xsd**.
* Pull Requests are now also _submitted_ to the Core. This required a change in the `IMessageSubmitter` interface that
    now also accepts `IPullRequest` objects for submission. Together with the new ability to configure the
    _pull worker pool_ it allows extensions to set-up a custom mechanism for triggering the pulling.
* Received ebMS Error signals are now logged to the special error log `org.holodeckb2b.msgproc.errors.received` regardless
   whether they can be processed completely or need to be notified to the _Producer_ application.
* Messages without attachments are now sent as single part messages, i.e. not using the SOAP with Attachments feature.

### Removed
* The bundling of Signal Messages is disabled because it can cause problems in multi-hop exchanges and it is also not
widely interop tested. Disabling the bundling is done by removing the handlers that add the signals to the message
from the processing flow in the configuration of the Holodeck B2B module. Bundling will be enabled again in a future
version.

### Fixed
* PathWatcher does not honour system home directory [#19](https://github.com/holodeck-b2b/Holodeck-B2B/issues/19). Thanks @[phax](https://github.com/phax).
* Problem with renaming mmd file to result extension if a file with the same name already exists.
* Payload with MIME type "application/gzip" is not decompressed [#24](https://github.com/holodeck-b2b/Holodeck-B2B/issues/24).
* Rejected submission when multiple PartyIds were specified in both submission and P-Mode.

### Thank you
[Philip Helger](https://github.com/phax) for various general code improvements.

## 2.0.2
###### 2016-05-17
### Added
* Include derived _refToMessageId_ in Error signal when notifying business application about the error [#12](https://github.com/holodeck-b2b/Holodeck-B2B/issues/12).

### Fixed
* PartyId can not be set on submission when security is used [#13](https://github.com/holodeck-b2b/Holodeck-B2B/issues/13)
* Long error descriptions can not be stored in the database [#14](https://github.com/holodeck-b2b/Holodeck-B2B/issues/14)


## 2.0.1
###### 2016-04-18
### Added
* Identification of Holodeck B2B in _User-Agent_ and _Server_ HTTP headers

### Fixed
* Database doesn't save long meta data strings [#8](https://github.com/holodeck-b2b/Holodeck-B2B/issues/8)
* NPE when using PullRequestFlow without security configuration [#9](https://github.com/holodeck-b2b/Holodeck-B2B/issues/9)
* IOException possible on parallel submission to Holodeck B2B Core [#10](https://github.com/holodeck-b2b/Holodeck-B2B/issues/10)<|MERGE_RESOLUTION|>--- conflicted
+++ resolved
@@ -2,21 +2,8 @@
 All notable changes to this project will be documented in this file.
 This project adheres to [Semantic Versioning](http://semver.org/).
 
-<<<<<<< HEAD
-## 6.1.1
-##### 2024-06-28
-### Changed
-* The duplicate log is now named _org.holodeckb2b.msgproc.duplicates_ (removing _.core_ at the end)
-* Improved logging of Receipt and Error processing
-* Updated example certificates
-
-### Fixed
-* Issue that caused orphaned payload records.
-* NPE when `EncryptedKey` WSS header contains whitespace
-
-=======
 ## 7.0.0
-##### 
+##### 2024-09-02
 ### Added
 * Support the use _Elliptic Curve Diffie-Hellman Key Agreement_ as method to exchange the symmetric encryption key. 
   Currently support is limited to ECDH-ES and ConcatKDF algorithms [#147](https://github.com/holodeck-b2b/Holodeck-B2B/issues/147).
@@ -58,15 +45,12 @@
   `IUpdateManager` interface for updating specific meta-data attributes have been replaced by more generic create, 
   update and delete methods that operate on the entity classes. New update methods have been added to the entity classes
   which indicate which meta-data the Holodeck B2B Core can change during the message processing.
-* The duplicate log is now named _org.holodeckb2b.msgproc.duplicates_ (removing _.core_ at the end)
-* Improved logging of Receipt and Error processing
 * Bouncy Castle is now used as JCE and JSSE provider. As a result only PKCS12 key stores are supported for TLS client 
   certificates.
 * Minimal Java version required to run Holodeck B2B is now 11
 * Updated version of Axis2 and Axiom dependencies to 1.8.2 resp. 1.4.0 [#135](https://github.com/holodeck-b2b/Holodeck-B2B/issues/135)
 * Updated version of WSSJ4 and Santuario to 3.0.3 resp. 3.0.5-SNAPSHOT [#135](https://github.com/holodeck-b2b/Holodeck-B2B/issues/135)
 * Changed JAXB implementation to Glassfish
-* Updated example certificates 
 
 ### Fixed
 * Handle explicit reference from PartInfo-href to the SOAP body [#148](https://github.com/holodeck-b2b/Holodeck-B2B/issues/148) (Thanks @gtalman)
@@ -79,7 +63,17 @@
 * `org.holodeckb2b.interfaces.messagemodel.IMessageUnit.getCurrentProcessingState()`. The current state is the last item
   from the list retrieved using `org.holodeckb2b.interfaces.messagemodel.IMessageUnit.getProcessingStates()`
 
->>>>>>> 8c611347
+## 6.1.1
+##### 2024-06-28
+### Changed
+* The duplicate log is now named _org.holodeckb2b.msgproc.duplicates_ (removing _.core_ at the end)
+* Improved logging of Receipt and Error processing
+* Updated example certificates
+
+### Fixed
+* Issue that caused orphaned payload records.
+* NPE when `EncryptedKey` WSS header contains whitespace
+
 ## 6.1.0
 ##### 2023-06-29
 ### Added
