--- conflicted
+++ resolved
@@ -2,9 +2,19 @@
 All notable changes to this project will be documented in this file.
 This project adheres to [Semantic Versioning](http://semver.org/).
 
-<<<<<<< HEAD
+## 6.0.1
+##### 
+### Changed
+* Also acknowledge message delivery when a Receipt is received for a currently suspended User Message that was 
+  previously waiting for an acknowledgement or experienced a transport failure.
+
+### Fixed
+* Calculation of last retry interval. In some scenarios this was incorrectly set to 0.
+* Race condition between retransmission worker and regular message processing that could trigger both a Receipt and
+  Missing Receipt notification to the back-end [#128](https://github.com/holodeck-b2b/Holodeck-B2B/issues/128) 
+
 ## 6.0.0
-#####
+##### Unreleased
 ### Added
 * Possibility to only specify the **Service.type** in the P-Mode and complete the Service meta-data on submission of a
   User Message.
@@ -69,18 +79,6 @@
 	- `org.holodeckb2b.interfaces.core.IMessageProcessingContext.getRefdMsgUnitByError(IErrorMessage)`
 * Dependency of the UI module on Geronimo Java mail implementation
 * Deprecated configuration setting _allowSignalBundling_
-=======
-## 5.3.3
-##### 
-### Changed
-* Also acknowledge message delivery when a Receipt is received for a currently suspended User Message that was 
-  previously waiting for an acknowledgement or experienced a transport failure.
-
-### Fixed
-* Calculation of last retry interval. In some scenarios this was incorrectly set to 0.
-* Race condition between retransmission worker and regular message processing that could trigger both a Receipt and
-  Missing Receipt notification to the back-end [#128](https://github.com/holodeck-b2b/Holodeck-B2B/issues/128) 
->>>>>>> 958e11ba
 
 ## 5.3.2
 ##### 2021-12-20
