--- conflicted
+++ resolved
@@ -2,7 +2,6 @@
 All notable changes to this project will be documented in this file.
 This project adheres to [Semantic Versioning](http://semver.org/).
 
-<<<<<<< HEAD
 ## Unreleased
 ### Added
 * Option to apply _strict_ validation of ebMS header meta-data. By default Holodeck B2B only validates
@@ -33,15 +32,12 @@
 
 ### Security
 
-## 3.0.1-SNAPSHOT-1 (Unreleased)
-=======
 ## 3.0.1
 ###### 2017-07-07
 ### Changed
 * Refactored database configuration in default persistency module
 * Removed database related code from other modules
 
->>>>>>> 9d5a05f0
 ### Fixed
 * Confusing log message in SubmitFromFile worker when MMD file can not be renamed [#69](https://github.com/holodeck-b2b/Holodeck-B2B/issues/69)
 * Body payload(s) not encrypted when message also contains other payloads [#70](https://github.com/holodeck-b2b/Holodeck-B2B/issues/70)
