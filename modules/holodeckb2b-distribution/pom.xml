<!--

    Copyright (C) 2014 The Holodeck B2B Team, Sander Fieten

    This program is free software: you can redistribute it and/or modify
    it under the terms of the GNU General Public License as published by
    the Free Software Foundation, either version 3 of the License, or
    (at your option) any later version.

    This program is distributed in the hope that it will be useful,
    but WITHOUT ANY WARRANTY; without even the implied warranty of
    MERCHANTABILITY or FITNESS FOR A PARTICULAR PURPOSE.  See the
    GNU General Public License for more details.

    You should have received a copy of the GNU General Public License
    along with this program.  If not, see <http://www.gnu.org/licenses/>.

-->
<project xmlns="http://maven.apache.org/POM/4.0.0" xmlns:xsi="http://www.w3.org/2001/XMLSchema-instance"
         xsi:schemaLocation="http://maven.apache.org/POM/4.0.0 http://maven.apache.org/maven-v4_0_0.xsd">

    <parent>
        <groupId>org.holodeckb2b</groupId>
        <artifactId>holodeckb2b</artifactId>
        <version>next-SNAPSHOT-5</version>
        <relativePath>../../pom.xml</relativePath>
    </parent>

    <modelVersion>4.0.0</modelVersion>
    <artifactId>holodeckb2b-distribution</artifactId>
    <name>Holodeck B2B - Distribution</name>
    <packaging>pom</packaging>

    <dependencies>

        <!--===============================================================
            First the modules of Holodeck itself
        =============================================================== -->
        <!-- The public interfaces -->
        <dependency>
            <groupId>${project.groupId}</groupId>
            <artifactId>holodeckb2b-interfaces</artifactId>
        </dependency>
        <!-- Common and Core classes -->
        <dependency>
            <groupId>${project.groupId}</groupId>
            <artifactId>holodeckb2b-common</artifactId>
        </dependency>
        <dependency>
            <groupId>${project.groupId}</groupId>
            <artifactId>holodeckb2b-core</artifactId>
        </dependency>
<<<<<<< HEAD

        <!-- JUnit for testing -->
        <dependency>
            <groupId>junit</groupId>
            <artifactId>junit</artifactId>
            <scope>test</scope>
        </dependency>
        <dependency>
            <groupId>org.apache.logging.log4j</groupId>
            <artifactId>log4j-core</artifactId>
            <scope>compile</scope>
        </dependency>
        <dependency>
            <groupId>commons-io</groupId>
            <artifactId>commons-io</artifactId>
            <scope>test</scope>
        </dependency>
        <dependency>
            <groupId>org.apache.derby</groupId>
            <artifactId>derby</artifactId>
            <scope>test</scope>
        </dependency>
        <dependency>
            <groupId>org.xmlunit</groupId>
            <artifactId>xmlunit-core</artifactId>
            <version>2.2.1</version>
            <scope>test</scope>
        </dependency>
        <dependency>
            <groupId>commons-lang</groupId>
            <artifactId>commons-lang</artifactId>
            <version>2.6</version>
        </dependency>
        <dependency>
            <groupId>org.bouncycastle</groupId>
            <artifactId>bcprov-jdk15on</artifactId>
            <scope>test</scope>
        </dependency>

        <!--Used to parse pom.xml and get project properties, such as version-->
        <dependency>
            <groupId>org.apache.maven</groupId>
            <artifactId>maven-model</artifactId>
            <version>3.0.4</version>
            <scope>test</scope>
        </dependency>
        <dependency>
            <groupId>org.codehaus.plexus</groupId>
            <artifactId>plexus-utils</artifactId>
            <version>2.0.6</version>
            <scope>test</scope>
        </dependency>
        <dependency>
            <groupId>org.apache.maven</groupId>
            <artifactId>maven-core</artifactId>
            <version>3.0.4</version>
            <scope>test</scope>
        </dependency>

=======
        <!-- The default persistency implementation -->
        <dependency>
            <groupId>${project.groupId}</groupId>
            <artifactId>holodeckb2b-persistency</artifactId>
        </dependency>
>>>>>>> 805c3f15
        <!--===============================================================
            Second the runtime only dependencies, not declared in the
            modules
        =============================================================== -->
        <dependency>
            <groupId>org.bouncycastle</groupId>
            <artifactId>bcprov-jdk15on</artifactId>
            <scope>runtime</scope>
        </dependency>

        <dependency>
            <groupId>org.apache.logging.log4j</groupId>
            <artifactId>log4j-core</artifactId>
            <scope>runtime</scope>
        </dependency>
        <dependency>
            <groupId>org.apache.logging.log4j</groupId>
            <artifactId>log4j-slf4j-impl</artifactId>
            <scope>runtime</scope>
        </dependency>
        <dependency>
            <groupId>org.apache.logging.log4j</groupId>
            <artifactId>log4j-jcl</artifactId>
            <scope>runtime</scope>
        </dependency>

<!--        <dependency>
            <groupId>org.apache.derby</groupId>
            <artifactId>derby</artifactId>
            <scope>runtime</scope>
        </dependency>-->
    </dependencies>

    <build>
        <plugins>
            <plugin>
                <artifactId>maven-assembly-plugin</artifactId>
                <version>2.6</version>
                <configuration>
                    <descriptors>
                        <descriptor>src/main/assembly/assembly.xml</descriptor>
                    </descriptors>
                </configuration>
                <executions>
                    <execution>
                        <id>create-distribution-package</id>
                        <phase>package</phase>
                        <goals>
                            <goal>single</goal>
                        </goals>
                    </execution>
                </executions>
            </plugin>
        </plugins>
    </build>

</project><|MERGE_RESOLUTION|>--- conflicted
+++ resolved
@@ -50,73 +50,11 @@
             <groupId>${project.groupId}</groupId>
             <artifactId>holodeckb2b-core</artifactId>
         </dependency>
-<<<<<<< HEAD
-
-        <!-- JUnit for testing -->
-        <dependency>
-            <groupId>junit</groupId>
-            <artifactId>junit</artifactId>
-            <scope>test</scope>
-        </dependency>
-        <dependency>
-            <groupId>org.apache.logging.log4j</groupId>
-            <artifactId>log4j-core</artifactId>
-            <scope>compile</scope>
-        </dependency>
-        <dependency>
-            <groupId>commons-io</groupId>
-            <artifactId>commons-io</artifactId>
-            <scope>test</scope>
-        </dependency>
-        <dependency>
-            <groupId>org.apache.derby</groupId>
-            <artifactId>derby</artifactId>
-            <scope>test</scope>
-        </dependency>
-        <dependency>
-            <groupId>org.xmlunit</groupId>
-            <artifactId>xmlunit-core</artifactId>
-            <version>2.2.1</version>
-            <scope>test</scope>
-        </dependency>
-        <dependency>
-            <groupId>commons-lang</groupId>
-            <artifactId>commons-lang</artifactId>
-            <version>2.6</version>
-        </dependency>
-        <dependency>
-            <groupId>org.bouncycastle</groupId>
-            <artifactId>bcprov-jdk15on</artifactId>
-            <scope>test</scope>
-        </dependency>
-
-        <!--Used to parse pom.xml and get project properties, such as version-->
-        <dependency>
-            <groupId>org.apache.maven</groupId>
-            <artifactId>maven-model</artifactId>
-            <version>3.0.4</version>
-            <scope>test</scope>
-        </dependency>
-        <dependency>
-            <groupId>org.codehaus.plexus</groupId>
-            <artifactId>plexus-utils</artifactId>
-            <version>2.0.6</version>
-            <scope>test</scope>
-        </dependency>
-        <dependency>
-            <groupId>org.apache.maven</groupId>
-            <artifactId>maven-core</artifactId>
-            <version>3.0.4</version>
-            <scope>test</scope>
-        </dependency>
-
-=======
         <!-- The default persistency implementation -->
         <dependency>
             <groupId>${project.groupId}</groupId>
             <artifactId>holodeckb2b-persistency</artifactId>
         </dependency>
->>>>>>> 805c3f15
         <!--===============================================================
             Second the runtime only dependencies, not declared in the
             modules
@@ -143,11 +81,11 @@
             <scope>runtime</scope>
         </dependency>
 
-<!--        <dependency>
+        <dependency>
             <groupId>org.apache.derby</groupId>
             <artifactId>derby</artifactId>
             <scope>runtime</scope>
-        </dependency>-->
+        </dependency>
     </dependencies>
 
     <build>
