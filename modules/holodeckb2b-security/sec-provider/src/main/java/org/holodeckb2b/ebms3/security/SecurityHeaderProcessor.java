--- conflicted
+++ resolved
@@ -455,18 +455,6 @@
 									                        SecurityConstants.ENCRYPTION_METHOD_ELEM.getNamespaceURI(),
 									                        SecurityConstants.ENCRYPTION_METHOD_ELEM.getLocalPart())
 									                                                            .item(0);
-<<<<<<< HEAD
-                for(int i = 0; i < encryptionMethod.getChildNodes().getLength() ; i++) {
-                    Node child = encryptionMethod.getChildNodes().item(i);
-                    if (child instanceof Element)
-	                    switch (child.getLocalName()) {
-	                        case "DigestMethod" :
-	                            ktDigest = ((Element) child).getAttribute("Algorithm");
-	                            break;
-	                        case "MGF" :
-	                            ktMGF = ((Element) child).getAttribute("Algorithm");
-	                    }
-=======
                 if (ktAlgorithm.contains("#rsa-oaep")) {
                 	String ktDigest = DEFAULT_KEYTRANSPORT_DIGEST_ALGO;
 	                String ktMGF = null;
@@ -497,7 +485,6 @@
                     kxInfo = new KeyAgreementInfo(kaMethod.getAttribute("Algorithm"), null,
                     							  kdfMethod.getAttribute("Algorithm"),
                     							  kdfDigest.getAttribute("Algorithm"), null);
->>>>>>> 8c611347
                 }
                 // And create result object
                 results.add(new EncryptionProcessingResult(encCert, refMethod, kxInfo, encAlgorithm, payloads));
