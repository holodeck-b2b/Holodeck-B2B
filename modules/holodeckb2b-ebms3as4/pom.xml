<!--

    Copyright (C) 2014 The Holodeck B2B Team, Sander Fieten

    This program is free software: you can redistribute it and/or modify
    it under the terms of the GNU General Public License as published by
    the Free Software Foundation, either version 3 of the License, or
    (at your option) any later version.

    This program is distributed in the hope that it will be useful,
    but WITHOUT ANY WARRANTY; without even the implied warranty of
    MERCHANTABILITY or FITNESS FOR A PARTICULAR PURPOSE.  See the
    GNU General Public License for more details.

    You should have received a copy of the GNU General Public License
    along with this program.  If not, see <http://www.gnu.org/licenses/>.

-->
<project xmlns="http://maven.apache.org/POM/4.0.0" xmlns:xsi="http://www.w3.org/2001/XMLSchema-instance"
  xsi:schemaLocation="http://maven.apache.org/POM/4.0.0 http://maven.apache.org/maven-v4_0_0.xsd">

    <parent>
        <groupId>org.holodeckb2b</groupId>
        <artifactId>holodeckb2b</artifactId>
<<<<<<< HEAD
        <version>6.1.1</version>
=======
        <version>7.0.0-RC6</version>
>>>>>>> 8c611347
        <relativePath>../../pom.xml</relativePath>
    </parent>

    <modelVersion>4.0.0</modelVersion>
    <artifactId>holodeckb2b-ebms3as4</artifactId>
    <packaging>jar</packaging>
    <name>Holodeck B2B - ebsM3 / AS4</name>
	<description>Contains the Holodeck B2B implementation of the ebMS V3 and AS4 Profile</description>
    <dependencies>
        <dependency>
            <groupId>${project.groupId}</groupId>
            <artifactId>holodeckb2b-core</artifactId>
        </dependency>       
 	    <!-- WS-Addressing libs required for multi-hop support -->
        <dependency>
            <groupId>org.apache.axis2</groupId>
            <artifactId>addressing</artifactId>
            <version>${axis2-version}</version>
            <type>mar</type>
            <scope>runtime</scope>
        </dependency>

		<!-- Dependencies for testing -->
	    <dependency>
	        <groupId>org.junit.jupiter</groupId>
	        <artifactId>junit-jupiter</artifactId>
	        <scope>test</scope>
	    </dependency>
	    <dependency>
	        <groupId>org.junit.vintage</groupId>
	        <artifactId>junit-vintage-engine</artifactId>
	        <scope>test</scope>
	    </dependency>
        <dependency>
            <groupId>org.apache.logging.log4j</groupId>
            <artifactId>log4j-core</artifactId>
            <scope>test</scope>
        </dependency>
		<dependency>
			<groupId>org.mockito</groupId>
			<artifactId>mockito-junit-jupiter</artifactId>
			<scope>test</scope>
		</dependency>
        <dependency>
            <groupId>com.sun.activation</groupId>
            <artifactId>jakarta.activation</artifactId>
            <scope>test</scope>
        </dependency>
		<!-- Test util classes from the Core -->
        <dependency>
            <groupId>${project.groupId}</groupId>
            <artifactId>holodeckb2b-core</artifactId>
            <type>test-jar</type>
            <scope>test</scope>
        </dependency>
        <dependency>
			<groupId>org.holodeckb2b.commons</groupId>
			<artifactId>generic-utils</artifactId>
			<type>test-jar</type>
			<scope>test</scope>            
        </dependency>        
    </dependencies>

    <build>
        <plugins>
            <plugin>
                <groupId>org.apache.axis2</groupId>
                <artifactId>axis2-aar-maven-plugin</artifactId>
                <version>${axis2-version}</version>
                <configuration>
                    <servicesXmlFile>src/main/resources/META-INF/services.xml</servicesXmlFile>
                    <aarName>hb2b-as4-msh</aarName>
                    <includeDependencies>false</includeDependencies>
					<!-- The classDirectory parameter is set to a non existing directory to prevent the
                    	 plugin from adding the project classes to the aar
                    -->
                    <classesDirectory>no_classes</classesDirectory>
                </configuration>
                <executions>
                    <execution>
                        <id>create-hb2b-as4-service</id>
                        <phase>process-resources</phase>
                        <goals>
                            <goal>aar</goal>
                        </goals>
                    </execution>
                </executions>
            </plugin>            
        </plugins>
        <resources>
          <resource>
            <directory>src/main/resources</directory>
            <excludes>
              <exclude>xsd/**</exclude>
            </excludes>
          </resource>
        </resources>
		<pluginManagement>
			<plugins>
				<!--This plugin's configuration is used to store Eclipse m2e settings only. It has no influence on the Maven build itself.-->
				<plugin>
					<groupId>org.eclipse.m2e</groupId>
					<artifactId>lifecycle-mapping</artifactId>
					<version>1.0.0</version>
					<configuration>
						<lifecycleMappingMetadata>
							<pluginExecutions>
								<pluginExecution>
									<pluginExecutionFilter>
										<groupId>
											org.apache.axis2
										</groupId>
										<artifactId>
											axis2-aar-maven-plugin
										</artifactId>
										<versionRange>
											[1.7.7,)
										</versionRange>
										<goals>
											<goal>aar</goal>
										</goals>
									</pluginExecutionFilter>
									<action>
										<ignore></ignore>
									</action>
								</pluginExecution>
							</pluginExecutions>
						</lifecycleMappingMetadata>
					</configuration>
				</plugin>
			</plugins>
		</pluginManagement>        
    </build>
</project><|MERGE_RESOLUTION|>--- conflicted
+++ resolved
@@ -22,11 +22,7 @@
     <parent>
         <groupId>org.holodeckb2b</groupId>
         <artifactId>holodeckb2b</artifactId>
-<<<<<<< HEAD
-        <version>6.1.1</version>
-=======
-        <version>7.0.0-RC6</version>
->>>>>>> 8c611347
+        <version>7.0.0</version>
         <relativePath>../../pom.xml</relativePath>
     </parent>
 
