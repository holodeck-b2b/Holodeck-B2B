--- conflicted
+++ resolved
@@ -1,10 +1,5 @@
-<<<<<<< HEAD
 /*
  * Copyright (C) 2016 The Holodeck B2B Team, Sander Fieten
-=======
-/**
- * Copyright (C) 2014 The Holodeck B2B Team, Sander Fieten
->>>>>>> df4e81cd
  *
  * This program is free software: you can redistribute it and/or modify
  * it under the terms of the GNU General Public License as published by
