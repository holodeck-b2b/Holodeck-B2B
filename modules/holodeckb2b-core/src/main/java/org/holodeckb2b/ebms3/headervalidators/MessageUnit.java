/*
 * Copyright (C) 2016 The Holodeck B2B Team, Sander Fieten
 *
 * This program is free software: you can redistribute it and/or modify
 * it under the terms of the GNU General Public License as published by
 * the Free Software Foundation, either version 3 of the License, or
 * (at your option) any later version.
 *
 * This program is distributed in the hope that it will be useful,
 * but WITHOUT ANY WARRANTY; without even the implied warranty of
 * MERCHANTABILITY or FITNESS FOR A PARTICULAR PURPOSE.  See the
 * GNU General Public License for more details.
 *
 * You should have received a copy of the GNU General Public License
 * along with this program.  If not, see <http://www.gnu.org/licenses/>.
 */
package org.holodeckb2b.ebms3.headervalidators;

import org.holodeckb2b.common.util.Utils;
import org.holodeckb2b.interfaces.messagemodel.IMessageUnit;

/**
 * Provides basic validation of the ebMS header information that should be available in all message units.
 * <p>It will check that the MessageId and timestamp are available. If an error is detected an ebMS <i>InvalidHeader</i>
 * is created and reported back.
 * todo Rename to MessageUnitValidator
<<<<<<< HEAD
 * @author Sander Fieten (sander at chasquis-services.com)
 * @since  HB2B_NEXT_VERSION
=======
 * @author Sander Fieten <sander at chasquis-services.com>
 * @since  2.2
>>>>>>> 8ff91b96
 */
public abstract class MessageUnit {

    /**
     * Checks a MessageId and timestamp are available in the given message unit.
     *
     * @param messageUnit   The meta-data on the message unit to check
     * @return              An empty String when no errors where found, else a description of the errors found
     */
    static String validate(IMessageUnit messageUnit) {
        StringBuilder    errDetails = new StringBuilder();

        if (Utils.isNullOrEmpty(messageUnit.getMessageId()))
            errDetails.append("MessageId is missing\n");
        if (messageUnit.getTimestamp() == null)
            errDetails.append("Timestamp is missing\n");

        // Return trimmed string so it is empty when nothing is reported
        return  errDetails.toString().trim();
    }
}<|MERGE_RESOLUTION|>--- conflicted
+++ resolved
@@ -24,13 +24,8 @@
  * <p>It will check that the MessageId and timestamp are available. If an error is detected an ebMS <i>InvalidHeader</i>
  * is created and reported back.
  * todo Rename to MessageUnitValidator
-<<<<<<< HEAD
  * @author Sander Fieten (sander at chasquis-services.com)
- * @since  HB2B_NEXT_VERSION
-=======
- * @author Sander Fieten <sander at chasquis-services.com>
  * @since  2.2
->>>>>>> 8ff91b96
  */
 public abstract class MessageUnit {
 
